--- conflicted
+++ resolved
@@ -5,20 +5,8 @@
 
 ## Background
 
-<<<<<<< HEAD
 FINDVIZ is a browser-based visualization tool for visual exploration of fMRI data with a focus on pattern discovery. It supports the visualization of NIFTI, GIFTI, and CIFTI file formats, and time series data. Visualizations are produced using PlotlyJS. 
-=======
-FINDVIZ was created as a user-friendly tool for incorporating visual exploration into fMRI research methodology. While the field has developed sophisticated analysis techniques, researchers often don't spend enough time directly visualizing and exploring their data before applying statistical models.
 
-Traditional neuroimaging visualization platforms, while powerful, are often designed as general-purpose medical imaging tools that lack intuitive interfaces for pattern discovery in fMRI data specifically. FINDVIZ provides a framework that makes visual exploration of complex spatiotemporal patterns accessible and efficient.
-
-By enabling researchers to interactively navigate through their data, FINDVIZ supports:
-- Discovery of unexpected patterns that might be missed by hypothesis-driven analyses
-- Intuitive understanding of signal characteristics across brain regions
-- Exploration of relationships between fMRI data and simultaneously recorded physiological data, head motion estimates, and/or experimental design time series.
-
-This visualization-driven approach complements traditional analysis pipelines and can lead to more informed hypotheses and interpretations of fMRI results.
->>>>>>> 163448f6
 
 ## Installation
 
